#[allow(unused_assignments)]
mod huffman;
#[allow(clippy::many_single_char_names, clippy::too_many_lines)]
mod isaac_rand;
/// Default xtea decipher.
pub mod xtea;

pub use huffman::Huffman;
pub use isaac_rand::IsaacRand;

use std::collections::HashMap;

use crate::{
    codec,
    def::osrs::MapDefinition,
    cache::REFERENCE_TABLE,
    Store,
    Cache,
    Definition,
    arc,
};

<<<<<<< HEAD
// #[macro_use]
// macro_rules! impl_osrs_loader {
//    ($ldr:ident, $def:ty, $defs_field:ident, $parse_func:ident, $($arg: expr),*) => {
//         impl $ldr {
//             #[inline]
//             pub fn new<S: Store>(cache: &Cache<S>) -> crate::Result<Self> {
//                 Loader::new(cache)
//             }

//             #[inline]
//             pub fn load(&self, id: u16) -> Option<&$def> {
//                 Loader::load(self, id)
//             }
//         }

//         impl Loader<$def> for $ldr {
//             #[inline]
//             fn new<S: Store>(cache: &Cache<S>) -> crate::Result<$ldr> {
//                 // let $defs_field = util::osrs::parse_defs_from_archive(cache, $idx_id, $arc_id)?;
//                 let $defs_field = $parse_func(cache, $($arg),*)?;

//                 Ok($ldr { $defs_field })
//             }

//             #[inline]
//             fn load(&self, id: u16) -> Option<&$def> {
//                 self.$defs_field.get(&id)
//             }
//         }
//    };
// }

#[macro_use]
=======
>>>>>>> e29e4976
macro_rules! impl_osrs_loader {
   ($ldr:ident, $def:ty, $defs_field:ident, index_id: $idx_id:expr $(, archive_id: $arc_id:expr)?) => {
        impl $ldr {
            #[inline]
            pub fn new<S: Store>(cache: &Cache<S>) -> crate::Result<Self> {
                Loader::new(cache)
            }

            #[inline]
            pub fn load(&self, id: u32) -> Option<&$def> {
                Loader::load(self, id)
            }
        }

        impl Loader<$def> for $ldr {
            #[inline]
            fn new<S: Store>(cache: &Cache<S>) -> crate::Result<$ldr> {            
                $(
                    let $defs_field = parse_defs_from_archive(cache, $idx_id, $arc_id)?;

                    return Ok($ldr { $defs_field });
                )?

                let $defs_field = parse_defs(cache, $idx_id)?;

                Ok($ldr { $defs_field })
            }

            #[inline]
            fn load(&self, id: u32) -> Option<&$def> {
                self.$defs_field.get(&id)
            }
        }
   };
}

/// Loads the [MapDefinition](../../def/osrs/struct.MapDefinition.html) belonging to a given region.
/// 
/// Returns `None` if the given region id doesn't have a corresponding map definition.
#[inline]
pub fn load_map_def<S: Store>(cache: &Cache<S>, region_id: u32) -> crate::Result<Option<MapDefinition>> {
    let x = region_id >> 8;
    let y = region_id & 0xFF;

    if let Ok(map_archive) = cache.archive_by_name(5, format!("m{}_{}", x, y)) {
        let buffer = cache.read_archive(&map_archive)?;
        let buffer = codec::decode(&buffer)?;
        
        return Ok(Some(MapDefinition::new(region_id, &buffer)?))
    }

    Ok(None)
}

/// Parses all definitions read from the passed `Cache<S>` from `archive_id`.
/// 
/// # Errors
/// 
/// Can return multiple errors: if reading, decoding or parsing definition buffers fail.
/// 
/// # Examples
/// 
/// ```
/// # use std::collections::HashMap;
/// # use rscache::{ OsrsCache, util, def::osrs::ItemDefinition };
/// # fn main() -> rscache::Result<()> {
/// # let cache = OsrsCache::new("./data/osrs_cache")?;
/// let index_id = 2; // Config index.
/// let archive_id = 10; // Archive containing item definitions.
/// let item_defs: HashMap<u16, ItemDefinition> = util::osrs::parse_defs_from_archive(&cache, index_id, archive_id)?;
/// # Ok(())
/// # }
/// ```
#[inline]
pub fn parse_defs_from_archive<T: Definition, S: Store>(cache: &Cache<S>, index_id: u8, archive_id: u32) -> crate::Result<HashMap<u32, T>> {
    let buffer = cache.read(REFERENCE_TABLE, index_id as u32)?;
    let buffer = codec::decode(&buffer)?;
    
    let archives = arc::parse_archive_data(&buffer)?;
    let entry_count = archives[archive_id as usize - 1].entry_count;
    
    let buffer = cache.read(index_id, archive_id)?;
    let buffer = codec::decode(&buffer)?;

    let archive_data = arc::parse_content(&buffer, entry_count)?;

    let mut definitions = HashMap::new();
    for (id, buffer) in archive_data {
        definitions.insert(id, T::new(id, &buffer)?);
    }

    Ok(definitions)
}

// every archive is 1 def, not like the one above where one archive contains many defs
#[inline]
pub fn parse_defs<T: Definition, S: Store>(cache: &Cache<S>, index_id: u8) -> crate::Result<HashMap<u32, T>> {
    let buffer = cache.read(REFERENCE_TABLE, index_id as u32)?;
    let buffer = codec::decode(&buffer)?;
    
    let archives = arc::parse_archive_data(&buffer)?;
    let mut definitions = HashMap::new();
    
    for archive in &archives {
        let buffer = cache.read(index_id, archive.id as u32)?;
        let buffer = codec::decode(&buffer)?;

        definitions.insert(archive.id, T::new(archive.id, &buffer)?);
    }

    Ok(definitions)
}<|MERGE_RESOLUTION|>--- conflicted
+++ resolved
@@ -20,7 +20,6 @@
     arc,
 };
 
-<<<<<<< HEAD
 // #[macro_use]
 // macro_rules! impl_osrs_loader {
 //    ($ldr:ident, $def:ty, $defs_field:ident, $parse_func:ident, $($arg: expr),*) => {
@@ -53,9 +52,6 @@
 //    };
 // }
 
-#[macro_use]
-=======
->>>>>>> e29e4976
 macro_rules! impl_osrs_loader {
    ($ldr:ident, $def:ty, $defs_field:ident, index_id: $idx_id:expr $(, archive_id: $arc_id:expr)?) => {
         impl $ldr {
